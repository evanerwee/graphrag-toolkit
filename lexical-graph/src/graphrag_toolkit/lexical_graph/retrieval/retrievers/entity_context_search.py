# Copyright Amazon.com, Inc. or its affiliates. All Rights Reserved.
# SPDX-License-Identifier: Apache-2.0

import logging
from typing import List, Optional, Type, Union

from graphrag_toolkit.lexical_graph.metadata import FilterConfig
from graphrag_toolkit.lexical_graph.retrieval.model import SearchResultCollection, SearchResult
from graphrag_toolkit.lexical_graph.storage.graph import GraphStore
from graphrag_toolkit.lexical_graph.storage.vector.vector_store import VectorStore
from graphrag_toolkit.lexical_graph.retrieval.retrievers.chunk_based_search import ChunkBasedSearch
from graphrag_toolkit.lexical_graph.retrieval.retrievers.topic_based_search import TopicBasedSearch
from graphrag_toolkit.lexical_graph.retrieval.processors import ProcessorBase, ProcessorArgs
from graphrag_toolkit.lexical_graph.retrieval.retrievers.traversal_based_base_retriever import TraversalBasedBaseRetriever

from llama_index.core.schema import QueryBundle

logger = logging.getLogger(__name__)

SubRetrieverType = Union[ChunkBasedSearch, TopicBasedSearch, Type[ChunkBasedSearch], Type[TopicBasedSearch]]

class EntityContextSearch(TraversalBasedBaseRetriever):
    """
    A retriever implementation designed to perform entity-context-based search within a graph database.
    It retrieves relevant nodes and their contexts based on the input query and employs advanced filtering
    and scoring mechanisms to refine results.

    The EntityContextSearch class inherits from TraversalBasedBaseRetriever and combines graph traversal
    and vector search for efficient entity context retrieval. It is optimized for use in systems
    requiring complex entity relational data processing.

    Attributes:
        sub_retriever (Optional[SubRetrieverType]): An optional sub-retriever instance or class used for
            deeper result retrieval during the search process.
    """
    def __init__(self,
                 graph_store:GraphStore,
                 vector_store:VectorStore,
                 processor_args:Optional[ProcessorArgs]=None,
                 processors:Optional[List[Type[ProcessorBase]]]=None,
                 sub_retriever:Optional[SubRetrieverType]=None,
                 filter_config:Optional[FilterConfig]=None,
                 **kwargs):
        """
        Initializes an instance of the class with specified parameters. This constructor
        sets up graph and vector stores, optional processing arguments, a list of
        processors, a sub-retriever, and filter configuration to create a specific
        retrieval or searching mechanism.

        Args:
            graph_store: The graph store to be used for managing graph-based data
                structures within the entity.
            vector_store: The vector store to be used for managing vector-based
                representations of data.
            processor_args: Optional arguments for processors, specifying additional
                configuration or parameters required by the processors.
            processors: Optional list of processor classes implementing the
                ProcessorBase type, used to transform or handle data within the entity.
            sub_retriever: Optional specific retriever type to be used for
                sub-retrieval operations. Defaults to ChunkBasedSearch.
            filter_config: Optional configuration object containing filter
                criteria or rules for data refinement.
            **kwargs: Additional keyword arguments that might be required for further
                customization or parameterization.
        """
        self.sub_retriever = sub_retriever or ChunkBasedSearch
        
        super().__init__(
            graph_store=graph_store, 
            vector_store=vector_store,
            processor_args=processor_args,
            processors=processors,
            filter_config=filter_config,
            **kwargs
        )

    def get_start_node_ids(self, query_bundle: QueryBundle) -> List[str]:
<<<<<<< HEAD
        return []
    
=======
        """
        Retrieves the starting node IDs for an entity context search.

        This method processes a given `QueryBundle` by performing an entity search
        using the `KeywordEntitySearch` utility. The search results are used to
        generate a list of entities along with their associated scores, and finally,
        the method extracts and returns the entity IDs.

        Args:
            query_bundle (QueryBundle): The input query bundle containing the query
                text and associated metadata.

        Returns:
            List[str]: A list of entity IDs that serve as the starting nodes.
        """
        logger.debug('Getting start node ids for entity context search...')
        
        keyword_entity_search = KeywordEntitySearch(
            graph_store=self.graph_store, 
            max_keywords=self.args.max_keywords,
            expand_entities=False,
            filter_config=self.filter_config
        )

        entity_search_results = keyword_entity_search.retrieve(query_bundle)

        entities = [
            ScoredEntity(
                entity=Entity.model_validate_json(entity_search_result.text), 
                score=entity_search_result.score
            )
            for entity_search_result in entity_search_results
        ]

        return [entity.entity.entityId for entity in entities]   

    def _get_entity_contexts(self, start_node_ids:List[str]) -> List[str]:
        """
        Fetches and processes the context of entities based on relationships and scoring criteria.

        This method retrieves entity relationship data from a graph database, computes scores for
        the relationships, and organizes the entities into contexts based on configurable thresholds
        for scoring. The resulting entity contexts are limited in number and structured to contain
        related entities grouped by score evaluation and hierarchy.

        Args:
            start_node_ids (List[str]): A list of starting entity node IDs for which the contexts
                need to be retrieved.

        Returns:
            List[str]: A list of entity contexts, where each context is represented by a list of
                entity values.
        """
        if self.args.ecs_max_contexts < 1:
            return []

        cypher = f'''
        // get entity context
        MATCH (s:`__Entity__`)-[:`__RELATION__`*1..2]-(c)
        WHERE {self.graph_store.node_id("s.entityId")} in $entityIds
        AND NOT {self.graph_store.node_id("c.entityId")} in $entityIds
        RETURN {self.graph_store.node_id("s.entityId")} as s, collect(distinct {self.graph_store.node_id("c.entityId")}) as c LIMIT $limit
        '''
        
        properties = {
            'entityIds': start_node_ids,
            'limit': self.args.intermediate_limit
        }
        
        results = self.graph_store.execute_query(cypher, properties)
        
        all_entity_ids = set()
        entity_map = {}
        
        for result in results:
            all_entity_ids.add(result['s'])
            all_entity_ids.update(result['c'])
            entity_map[result['s']] = result['c']
            
        cypher = f'''
        // get entity context scores
        MATCH (s:`__Entity__`)-[r:`__RELATION__`]-()
        WHERE {self.graph_store.node_id("s.entityId")} in $entityIds
        RETURN {self.graph_store.node_id("s.entityId")} as s_id, s.value AS value, sum(r.count) AS score
        '''
        
        properties = {
            'entityIds': list(all_entity_ids)
        }
        
        results = self.graph_store.execute_query(cypher, properties)
        
        entity_score_map = {}
        
        for result in results:
            entity_score_map[result['s_id']] = { 'value': result['value'], 'score': result['score']}
            
        scored_entity_contexts = []
        prime_context = []
        
        for parent, children in entity_map.items():

            parent_entity = entity_score_map[parent]
            parent_score = parent_entity['score']

            context_entities = [parent_entity['value']]
            prime_context.append(parent_entity['value'])

            logger.debug(f'parent: {parent_entity}')

            for child in children:

                child_entity = entity_score_map[child]
                child_score = child_entity['score']

                logger.debug(f'child : {child_entity}')

                if child_score <= (self.args.ecs_max_score_factor * parent_score) and child_score >= (self.args.ecs_min_score_factor * parent_score):
                    context_entities.append(child_entity['value'])

            if len(context_entities) > 1:
                scored_entity_contexts.append({
                    'entities': context_entities[:self.args.ecs_max_entities_per_context],
                    'score': parent_score
                })

        scored_entity_contexts = sorted(scored_entity_contexts, key=lambda ec: ec['score'], reverse=True)

        logger.debug(f'scored_entity_contexts: {scored_entity_contexts}')

        all_entity_contexts = [prime_context]

        for scored_entity_context in scored_entity_contexts:
            entities = scored_entity_context['entities']
            all_entity_contexts.extend([
                entities[x:x+3] 
                for x in range(0, max(1, len(entities) - 2))
            ])

        logger.debug(f'all_entity_contexts: {all_entity_contexts}')

        entity_contexts = all_entity_contexts[:self.args.ecs_max_contexts]
                 
        logger.debug(f'entity_contexts: {entity_contexts}')
        
        return entity_contexts
>>>>>>> 6cfd66d1
    
    def _get_sub_retriever(self):
        """
        Retrieves or constructs a sub-retriever based on the type of the existing sub-retriever
        or initializes a new one with the provided configuration.

        This private method either returns an already initialized sub-retriever instance
        if it adheres to a specific type or initializes a new sub-retriever object with
        parameters derived from configuration attributes. The initialized or retrieved
        sub-retriever is logged for debugging purposes.

        Returns:
            TraversalBasedBaseRetriever: An instance of a sub-retriever ready for use.
        """
        sub_retriever = (self.sub_retriever if isinstance(self.sub_retriever, TraversalBasedBaseRetriever)
                         else self.sub_retriever(
                            self.graph_store, 
                            self.vector_store, 
                            entity_contexts=self.entity_contexts,
                            vss_top_k=2,
                            max_search_results=2,
                            vss_diversity_factor=self.args.vss_diversity_factor,
                            include_facts=self.args.include_facts,
                            filter_config=self.filter_config,
                            ecs_max_contexts=self.args.ec_max_contexts
                        ))
        logger.debug(f'sub_retriever: {type(sub_retriever).__name__}')
        return sub_retriever
    
    def do_graph_search(self, query_bundle:QueryBundle, start_node_ids:List[str]) -> SearchResultCollection:
        """
        Executes a graph-based search query starting from provided node IDs and processes the results.

        This method performs an entity-context-based search using given starting node IDs, constructs
        entity contexts, retrieves associated search results, and aggregates those results into a
        collection. It also provides debug logs if debugging is enabled for the specific retriever.

        Args:
            query_bundle (QueryBundle): The query bundle containing the search query information.
            start_node_ids (List[str]): A list of starting node IDs to base the search on.

        Returns:
            SearchResultCollection: A collection of search results aggregated from the entity-context-based search.
        """
        logger.debug('Running entity-context-based search...')

        sub_retriever = self._get_sub_retriever()
        
        entity_contexts = [ 
            [ entity.entity.value for entity in entity_context ]
            for entity_context in self.entity_contexts     
        ]

        search_results = []

        for entity_context in entity_contexts[:self.args.ec_max_contexts]:
            if entity_context:
                results = sub_retriever.retrieve(QueryBundle(query_str=', '.join(entity_context)))
                for result in results:
                    search_results.append(SearchResult.model_validate(result.metadata['result']))
                    
                
        search_results_collection = SearchResultCollection(results=search_results, entity_contexts=self.entity_contexts) 
        
        retriever_name = type(self).__name__
        
        if retriever_name in self.args.debug_results and logger.isEnabledFor(logging.DEBUG):
            logger.debug(f'''Entity context results: {search_results_collection.model_dump_json(
                    indent=2, 
                    exclude_unset=True, 
                    exclude_defaults=True, 
                    exclude_none=True, 
                    warnings=False)
                }''')
        
        return search_results_collection<|MERGE_RESOLUTION|>--- conflicted
+++ resolved
@@ -5,9 +5,10 @@
 from typing import List, Optional, Type, Union
 
 from graphrag_toolkit.lexical_graph.metadata import FilterConfig
-from graphrag_toolkit.lexical_graph.retrieval.model import SearchResultCollection, SearchResult
+from graphrag_toolkit.lexical_graph.retrieval.model import SearchResultCollection, ScoredEntity, Entity, SearchResult
 from graphrag_toolkit.lexical_graph.storage.graph import GraphStore
 from graphrag_toolkit.lexical_graph.storage.vector.vector_store import VectorStore
+from graphrag_toolkit.lexical_graph.retrieval.retrievers.keyword_entity_search import KeywordEntitySearch
 from graphrag_toolkit.lexical_graph.retrieval.retrievers.chunk_based_search import ChunkBasedSearch
 from graphrag_toolkit.lexical_graph.retrieval.retrievers.topic_based_search import TopicBasedSearch
 from graphrag_toolkit.lexical_graph.retrieval.processors import ProcessorBase, ProcessorArgs
@@ -75,10 +76,6 @@
         )
 
     def get_start_node_ids(self, query_bundle: QueryBundle) -> List[str]:
-<<<<<<< HEAD
-        return []
-    
-=======
         """
         Retrieves the starting node IDs for an entity context search.
 
@@ -225,7 +222,6 @@
         logger.debug(f'entity_contexts: {entity_contexts}')
         
         return entity_contexts
->>>>>>> 6cfd66d1
     
     def _get_sub_retriever(self):
         """
@@ -244,13 +240,11 @@
                          else self.sub_retriever(
                             self.graph_store, 
                             self.vector_store, 
-                            entity_contexts=self.entity_contexts,
                             vss_top_k=2,
                             max_search_results=2,
                             vss_diversity_factor=self.args.vss_diversity_factor,
                             include_facts=self.args.include_facts,
-                            filter_config=self.filter_config,
-                            ecs_max_contexts=self.args.ec_max_contexts
+                            filter_config=self.filter_config
                         ))
         logger.debug(f'sub_retriever: {type(sub_retriever).__name__}')
         return sub_retriever
@@ -273,22 +267,18 @@
         logger.debug('Running entity-context-based search...')
 
         sub_retriever = self._get_sub_retriever()
-        
-        entity_contexts = [ 
-            [ entity.entity.value for entity in entity_context ]
-            for entity_context in self.entity_contexts     
-        ]
+        entity_contexts = self._get_entity_contexts(start_node_ids)
 
         search_results = []
 
-        for entity_context in entity_contexts[:self.args.ec_max_contexts]:
+        for entity_context in entity_contexts:
             if entity_context:
                 results = sub_retriever.retrieve(QueryBundle(query_str=', '.join(entity_context)))
                 for result in results:
-                    search_results.append(SearchResult.model_validate(result.metadata['result']))
+                    search_results.append(SearchResult.model_validate(result.metadata))
                     
                 
-        search_results_collection = SearchResultCollection(results=search_results, entity_contexts=self.entity_contexts) 
+        search_results_collection = SearchResultCollection(results=search_results) 
         
         retriever_name = type(self).__name__
         
