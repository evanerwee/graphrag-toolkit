# Copyright Amazon.com, Inc. or its affiliates. All Rights Reserved.
# SPDX-License-Identifier: Apache-2.0

import logging
import queue
from typing import Optional

from graphrag_toolkit.lexical_graph.metadata import FilterConfig
from graphrag_toolkit.lexical_graph.storage.vector.vector_store import VectorStore
from graphrag_toolkit.lexical_graph.retrieval.processors import ProcessorArgs

from llama_index.core.schema import QueryBundle

logger = logging.getLogger(__name__)

def get_diverse_vss_elements(index_name:str, query_bundle: QueryBundle, vector_store:VectorStore, args:ProcessorArgs, filter_config:Optional[FilterConfig]):
<<<<<<< HEAD
=======
    """
    Retrieve diverse elements from a vector search system (VSS) by applying a diversity
    factor to limit redundancy among results.
>>>>>>> 20af140b

    This function queries a vector store using the provided query, index, and filter
    configuration, then applies a diversity mechanism to return results with more
    heterogeneity. The diversity factor determines the level of diversification among
    the results.

    Args:
        index_name (str): Name of the index to search in the vector store.
        query_bundle (QueryBundle): Query object containing the necessary details for
            executing the search.
        vector_store (VectorStore): Vector store instance to query for retrieving the
            elements.
        args (ProcessorArgs): Arguments object containing configurations for top-k
            results and the diversity factor.
        filter_config (Optional[FilterConfig]): Optional filter configuration to
            refine the query results.

    Returns:
        list: A list of diverse elements from the vector store result set.
    """
    diversity_factor = args.vss_diversity_factor
    vss_top_k = args.vss_top_k

    if not diversity_factor or diversity_factor < 1:
        return vector_store.get_index(index_name).top_k(query_bundle, top_k=vss_top_k, filter_config=filter_config)

    top_k = vss_top_k * diversity_factor
        
    elements = vector_store.get_index(index_name).top_k(query_bundle, top_k=top_k, filter_config=filter_config)
        
    source_map = {}
        
    for element in elements:
        source_id = element['source']['sourceId']
        if source_id not in source_map:
            source_map[source_id] = queue.Queue()
        source_map[source_id].put(element)
            
    elements_by_source = queue.Queue()
        
    for source_elements in source_map.values():
        elements_by_source.put(source_elements)
        
    diverse_elements = []
        
    while (not elements_by_source.empty()) and len(diverse_elements) < vss_top_k:
        source_elements = elements_by_source.get()
        diverse_elements.append(source_elements.get())
        if not source_elements.empty():
            elements_by_source.put(source_elements)

    logger.debug(f'Diverse {index_name}s:\n' + '\n--------------\n'.join([str(element) for element in diverse_elements]))

    return diverse_elements<|MERGE_RESOLUTION|>--- conflicted
+++ resolved
@@ -14,12 +14,9 @@
 logger = logging.getLogger(__name__)
 
 def get_diverse_vss_elements(index_name:str, query_bundle: QueryBundle, vector_store:VectorStore, args:ProcessorArgs, filter_config:Optional[FilterConfig]):
-<<<<<<< HEAD
-=======
     """
     Retrieve diverse elements from a vector search system (VSS) by applying a diversity
     factor to limit redundancy among results.
->>>>>>> 20af140b
 
     This function queries a vector store using the provided query, index, and filter
     configuration, then applies a diversity mechanism to return results with more
