--- conflicted
+++ resolved
@@ -10,9 +10,6 @@
 from llama_index.core.schema import QueryBundle
 
 class DedupResults(ProcessorBase):
-<<<<<<< HEAD
-    def __init__(self, args:ProcessorArgs, filter_config:FilterConfig):
-=======
     """
     Handles result deduplication by merging duplicate result entries and their nested
     attributes while preserving the most relevant data.
@@ -43,7 +40,6 @@
                 within a FilterConfig instance, which specifies the
                 configuration related to filters.
         """
->>>>>>> 20af140b
         super().__init__(args, filter_config)
 
     def _process_results(self, search_results:SearchResultCollection, query:QueryBundle) -> SearchResultCollection:
