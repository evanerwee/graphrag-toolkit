--- conflicted
+++ resolved
@@ -16,8 +16,6 @@
 SourceInfoTemplateType = Union[str, Template]
 
 def default_source_formatter_fn(source:Source):
-<<<<<<< HEAD
-=======
     """
     Formats the source into a readable string representation.
 
@@ -34,7 +32,6 @@
     Returns:
         str: A formatted string representation of the source.
     """
->>>>>>> 20af140b
     if source.metadata:
         source_strs = [str(v) for v in source.metadata.values()]
         source_strs.sort(key=len, reverse=True)
@@ -113,9 +110,6 @@
     return source_info_keys_fn
 
 class FormatSources(ProcessorBase):
-<<<<<<< HEAD
-    def __init__(self, args:ProcessorArgs, filter_config:FilterConfig):
-=======
     """
     Handles formatting of search result sources based on the specified formatting
     logic.
@@ -147,7 +141,6 @@
                 This might influence or handle aspects of the data processing based on
                 the provided filter logic.
         """
->>>>>>> 20af140b
         super().__init__(args, filter_config)
 
         formatter = self.args.source_formatter or default_source_formatter_fn
