# Copyright Amazon.com, Inc. or its affiliates. All Rights Reserved.
# SPDX-License-Identifier: Apache-2.0

from typing import List

from llama_index.core.schema import TextNode, BaseNode
from llama_index.core.schema import NodeRelationship

from graphrag_toolkit.lexical_graph.indexing.build.node_builder import NodeBuilder
from graphrag_toolkit.lexical_graph.indexing.constants import TOPICS_KEY
from graphrag_toolkit.lexical_graph.storage.constants import INDEX_KEY

class SourceNodeBuilder(NodeBuilder):
    """
    Handles the construction of source-related nodes with metadata and specific configurations.

    This class extends the NodeBuilder and is designed to process a list of nodes to derive and
    construct nodes that represent source information. The class makes use of metadata keys and
    sources-related relationships to prepare well-defined source nodes.

    Attributes:
        TOPICS_KEY (str): Key identifier for topics in metadata.
        INDEX_KEY (str): Key identifier for indexing information.
        source_metadata_formatter (MetadataFormatter): Formatter for the source metadata.
    """
    @classmethod
    def name(cls) -> str:
        """
        Provides the class method to return the name of the implementing builder.

        This method is a utility function typically used in identifying the specific
        implementation of a node builder in a larger system. It ensures that each
        builder can provide a unique identifier or name.

        Returns:
            str: The name of the builder implementation.
        """
        return 'SourceNodeBuilder'
    
    @classmethod
    def metadata_keys(cls) -> List[str]:
        """
        Returns a list of keys that represent metadata identifiers used within
        the context of this class. Metadata keys are utilized as standardized
        identifiers to retrieve or interact with specific metadata attributes
        governed by the class.

        Returns:
            List[str]: A list of strings where each string is a metadata key.
        """
        return [TOPICS_KEY]
    
    def build_nodes(self, nodes:List[BaseNode]):
<<<<<<< HEAD
        
=======
        """
        Builds and returns a list of TextNode objects corresponding to source nodes derived
        from the input `nodes`. The constructed nodes contain processed metadata and
        mapping information required for indexing and logical relationships.

        Args:
            nodes (List[BaseNode]): A list of `BaseNode` objects from which the source
                nodes will be derived.

        Returns:
            List[TextNode]: A list of `TextNode` objects created based on the source
                relationships and metadata configurations found in the provided `nodes`.
        """
>>>>>>> 20af140b
        source_nodes = {}

        for node in nodes:
            
            source_info = node.relationships.get(NodeRelationship.SOURCE, None)
            source_id = source_info.node_id
            
            if source_id not in source_nodes:
                
                metadata = {
                    'source': {
                        'sourceId': source_id
                    }    
                }
                
                if source_info.metadata:
                    metadata['source']['metadata'] = self.source_metadata_formatter.format(source_info.metadata)
                    
                metadata[INDEX_KEY] = {
                    'index': 'source',
                    'key': self._clean_id(source_id)
                }
                
                source_node = TextNode(
                    id_ = source_id,
                    metadata = metadata,
                    excluded_embed_metadata_keys = [INDEX_KEY],
                    excluded_llm_metadata_keys = [INDEX_KEY]
                )

                source_nodes[source_id] = source_node

        return list(source_nodes.values())

<|MERGE_RESOLUTION|>--- conflicted
+++ resolved
@@ -51,9 +51,6 @@
         return [TOPICS_KEY]
     
     def build_nodes(self, nodes:List[BaseNode]):
-<<<<<<< HEAD
-        
-=======
         """
         Builds and returns a list of TextNode objects corresponding to source nodes derived
         from the input `nodes`. The constructed nodes contain processed metadata and
@@ -67,7 +64,6 @@
             List[TextNode]: A list of `TextNode` objects created based on the source
                 relationships and metadata configurations found in the provided `nodes`.
         """
->>>>>>> 20af140b
         source_nodes = {}
 
         for node in nodes:
