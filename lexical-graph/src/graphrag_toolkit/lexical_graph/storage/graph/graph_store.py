# Copyright Amazon.com, Inc. or its affiliates. All Rights Reserved.
# SPDX-License-Identifier: Apache-2.0

import logging
import abc  
import uuid
from dataclasses import dataclass
from tenacity import Retrying, stop_after_attempt, wait_random
from tenacity import RetryCallState
from typing import Callable, List, Dict, Any, Optional

from graphrag_toolkit.lexical_graph import TenantId

from llama_index.core.bridge.pydantic import BaseModel, Field

logger = logging.getLogger(__name__)

REDACTED = '**REDACTED**'
NUM_CHARS_IN_DEBUG_RESULTS = 256

def get_log_formatting(args):
    """
    Retrieves the log formatting configuration from the given arguments. If the
    'log_formatting' key is not present in the `args` dictionary, a default
    `RedactedGraphQueryLogFormatting` instance is used. Ensures the log formatting
    object is an instance of `GraphQueryLogFormatting`.

    Args:
        args (dict): A dictionary containing configuration parameters, including
            an optional 'log_formatting' key.

    Returns:
        GraphQueryLogFormatting: The log formatting object retrieved from the
        input dictionary, or the default `RedactedGraphQueryLogFormatting` if
        not provided.

    Raises:
        ValueError: If the value associated with the 'log_formatting' key in the
        input `args` dictionary is not an instance of `GraphQueryLogFormatting`.
    """
    log_formatting = args.pop('log_formatting', RedactedGraphQueryLogFormatting())
    if not isinstance(log_formatting, GraphQueryLogFormatting):
        raise ValueError('log_formatting must be of type GraphQueryLogFormatting')
    return log_formatting

@dataclass
class NodeId:
    """
    Represents an identifier node with key-value pair attributes.

    This class encapsulates a node identifier consisting of a key, value, and an
    optional flag to determine if the identifier is based on properties. It can
    be used to represent nodes with unique identifiers in various contexts.

    Attributes:
        key (str): The key associated with the node identifier.
        value (str): The value corresponding to the key for the node identifier.
        is_property_based (bool): Indicates whether the node is based on properties.
            Defaults to True.
    """
    key:str
    value:str
    is_property_based:bool = True

    def __str__(self):
        return self.value
    
def format_id(id_name:str):
    """
    Parses and formats the given ID string into a NodeId object.

    The function takes a string representing an ID and splits it by the delimiter '.'.
    If the string does not contain the delimiter, it assumes the ID is standalone and
    constructs a NodeId object where both the identifier and full ID are the same.
    If the string contains the delimiter, it uses the second part of the split string
    as the identifier and the entire string as the full ID.

    Args:
        id_name: A string representing a potentially delimited ID.

    Returns:
        NodeId: An instance of NodeId containing the formatted identifier and full ID.
    """
    parts = id_name.split('.')
    if len(parts) == 1:
        return NodeId(parts[0], parts[0])
    else:
        return NodeId(parts[1], id_name)

@dataclass
class GraphQueryLogEntryParameters:
    """
    Represents the parameters of a log entry for a graph query.

    This class is a container for details related to a graph query log entry,
    such as the reference identifier, the query string, and optional associated
    parameters or results. It is designed to provide structured access to these
    elements, making it easier to manage and manipulate data regarding graph
    queries.

    Attributes:
        query_ref (str): A reference identifier for the graph query.
        query (str): The graph query string.
        parameters (str): Parameters associated with the graph query.
        results (Optional[str]): Optional results of the graph query, if available.
    """
    query_ref:str
    query:str
    parameters:str
    results:Optional[str]=None

    def format_query_with_query_ref(self, q):
        """
        Formats the provided query by appending the query reference as a prefix.

        Args:
            q: The SQL query to be formatted.

        Returns:
            A formatted string containing the query reference prefixed to the
            original query.
        """
        return f'//query_ref: {self.query_ref}\n{q}'

class GraphQueryLogFormatting(BaseModel):
    """
    Abstract base class for formatting graph query log entries.

    This class provides a blueprint for implementing custom formats for
    logging graph query details. The purpose of this class is to ensure
    a consistent structure for logging information about graph queries,
    including the query reference, query string, associated parameters,
    and potential results.

    Attributes:
        None
    """
    @abc.abstractmethod
    def format_log_entry(self, query_ref:str, query:str, parameters:Dict[str,Any]={}, results:Optional[List[Any]]=None) -> GraphQueryLogEntryParameters:
        """
        Formats a log entry for a graph query execution.

        This method must be implemented by a subclass and is responsible for
        formatting the details of a graph query, including its reference, query
        string, parameters, and execution results, into a specific structure
        that conforms to `GraphQueryLogEntryParameters`. This allows for
        consistent logging of query execution metadata.

        Args:
            query_ref: The reference identifier for the executed query.
            query: The query string executed against the graph database.
            parameters: A dictionary of parameters used in the query. Defaults
                to an empty dictionary if no parameters are provided.
            results: An optional list of results returned by the query
                execution. Defaults to None if no results are returned.

        Returns:
            GraphQueryLogEntryParameters: The formatted log entry object
            containing details about the query execution.

        Raises:
            NotImplementedError: If this method is not implemented by the
            subclass.
        """
        raise NotImplementedError
    
class RedactedGraphQueryLogFormatting(GraphQueryLogFormatting):
    def format_log_entry(self, query_ref:str, query:str, parameters:Dict[str,Any]={}, results:Optional[List[Any]]=None) -> GraphQueryLogEntryParameters:
        """
        Formats and creates a new `GraphQueryLogEntryParameters` instance with
        the given query reference, query, parameters, and results, while redacting
        specified information.

        Args:
            query_ref (str): A reference identifier for the query.
            query (str): The query string to be logged.
            parameters (Dict[str, Any], optional): A dictionary of parameters used
                in the query. Defaults to an empty dictionary.
            results (Optional[List[Any]], optional): A list of results generated by
                the query. Defaults to None.

        Returns:
            GraphQueryLogEntryParameters: An instance containing the formatted and
            redacted log entry details.
        """
        return GraphQueryLogEntryParameters(query_ref=query_ref, query=REDACTED, parameters=REDACTED, results=REDACTED)
    
class NonRedactedGraphQueryLogFormatting(GraphQueryLogFormatting):
    def format_log_entry(self, query_ref:str, query:str, parameters:Dict[str,Any]={}, results:Optional[List[Any]]=None) -> GraphQueryLogEntryParameters:
        """
        Formats a log entry for a graph query execution, including the query reference,
        query string, parameters used, and the results. Truncates the results string if
        it exceeds a predefined character limit, appending a note of the truncated length.

        Args:
            query_ref: A string representing the unique reference or identifier for the query.
            query: A string representing the graph query executed.
            parameters: A dictionary containing key-value pairs representing query
                parameters. Defaults to an empty dictionary.
            results: An optional list containing the results of the query. Defaults to
                None.

        Returns:
            GraphQueryLogEntryParameters: A dataclass representing the formatted log entry
                with the provided query details and truncated results if applicable.
        """
        results_str = str(results)
        if len(results_str) > NUM_CHARS_IN_DEBUG_RESULTS:
            results_str = f'{results_str[:NUM_CHARS_IN_DEBUG_RESULTS]}... <{len(results_str) - NUM_CHARS_IN_DEBUG_RESULTS} more chars>'
        return GraphQueryLogEntryParameters(query_ref=query_ref, query=query, parameters=str(parameters), results=results_str)

def on_retry_query(
    logger:'logging.Logger',
    log_level:int,
    log_entry_parameters:GraphQueryLogEntryParameters,
    exc_info:bool=False    
) -> Callable[[RetryCallState], None]:
    """
    Creates a logging function to log retry attempts for a query.

    This function is intended to generate a reusable logger callback to be used
    with retry mechanisms like tenacity's RetryCallState. It logs the outcome
    and decision for retrying, based on the query execution results or exceptions.

    Args:
        logger (logging.Logger): The logger instance used to log the retry information.
        log_level (int): The logging level at which the retry attempt will be logged.
        log_entry_parameters (GraphQueryLogEntryParameters): The metadata that identifies
            the query, including query reference, parameters, and additional context.
        exc_info (bool, optional): Indicates whether exception information should be
            included in the logs if an exception is raised. Defaults to False.

    Returns:
        Callable[[RetryCallState], None]: A logging function that logs retry attempts
        using the provided logger parameters and retry state.
    """
    def log_it(retry_state: 'RetryCallState') -> None:
        """
        Logs information about a query being retried using the provided logger. This function is intended to be used
        in conjunction with a retry mechanism, logging relevant details about the retry attempt, such as the amount
        of time until the next retry, the outcome of the prior attempt, and additional query-related metadata.

        Args:
            logger: The logger instance used for writing the log message. It is expected to support the standard
                logging methods like `log(level, message, ...)`.
            log_level: The logging level used when invoking the logger to output the retry information.
            log_entry_parameters: An instance of `GraphQueryLogEntryParameters`, containing metadata about
                the query being retried, such as reference identifiers, the query itself, and its associated parameters.
            exc_info: A boolean indicating whether exception information should be included in the log entry if
                the query execution raised an exception. Defaults to `False`.

        Returns:
            A callable function that takes a `RetryCallState` object and logs the retry information.

        Raises:
            RuntimeError: If `retry_state.outcome` or `retry_state.next_action` attributes are not set before
                invoking the inner logging function.
        """
        local_exc_info: BaseException | bool | None

        if retry_state.outcome is None:
            raise RuntimeError('log_it() called before outcome was set')

        if retry_state.next_action is None:
            raise RuntimeError('log_it() called before next_action was set')

        if retry_state.outcome.failed:
            ex = retry_state.outcome.exception()
            verb, value = 'raised', f'{ex.__class__.__name__}: {ex}'

            if exc_info:
                local_exc_info = retry_state.outcome.exception()
            else:
                local_exc_info = False
        else:
            verb, value = 'returned', retry_state.outcome.result()
            local_exc_info = False  # exc_info does not apply when no exception

        logger.log(
            log_level,
            f'[{log_entry_parameters.query_ref}] Retrying query in {retry_state.next_action.sleep} seconds because it {verb} {value} [attempt: {retry_state.attempt_number}, query: {log_entry_parameters.query}, parameters: {log_entry_parameters.parameters}]',
            exc_info=local_exc_info
        )

    return log_it

def on_query_failed(
    logger:'logging.Logger',
    log_level:int,
    max_attempts:int,
    log_entry_parameters:GraphQueryLogEntryParameters,
) -> Callable[['RetryCallState'], None]:
    """
    Handles logging for query failure during retries.

    Logs information about a failed query attempt if the maximum number of retry
    attempts has been reached. If the query raises an exception, details about
    the exception are also logged. The log entry includes the query reference,
    query string, associated parameters, and the reason for the final failure.

    Args:
        logger (logging.Logger): Logger instance to use for logging failure
            information.
        log_level (int): Log level used for logging the failure message.
        max_attempts (int): Maximum number of retry attempts before failure is
            logged.
        log_entry_parameters (GraphQueryLogEntryParameters): Parameters used to
            construct the log entry, including query reference, query string,
            and related parameters.

    Returns:
        Callable[[RetryCallState], None]: A function to be called during each
            retry attempt to check if logging is necessary for query failure.
    """
    def log_it(retry_state: 'RetryCallState') -> None:
        """
        Handles logging of query retries and failures, specifically after reaching the
        maximum allowed attempts, along with the associated exception details and query
        parameters.

        Args:
            logger: The logger instance to use for logging query failure information.
            log_level: The logging level as an integer (e.g., logging.INFO, logging.ERROR).
            max_attempts: The maximum number of retry attempts before considering a query
                as failed.
            log_entry_parameters: A `GraphQueryLogEntryParameters` object containing details
                about the query, query reference, and associated parameters.

        Returns:
            Callable[['RetryCallState'], None]: A callable function that logs the details
            of a failed query, processing the given retry state for contextual information.
        """
        if retry_state.attempt_number == max_attempts:
            ex: BaseException | bool | None
            if retry_state.outcome.failed:
                ex = retry_state.outcome.exception()
                verb, value = 'raised', f'{ex.__class__.__name__}: {ex}'       
            logger.log(
                log_level,
                f'[{log_entry_parameters.query_ref}] Query failed after {retry_state.attempt_number} retries because it {verb} {value} [query: {log_entry_parameters.query}, parameters: {log_entry_parameters.parameters}]',
                exc_info=ex
            )
        
    return log_it

class GraphStore(BaseModel):
    """
    Manages the storage and execution of graph queries with configurable retry logic
    and logging functionality.

    Detailed description:
    This class provides methods to execute graph queries with retry mechanisms, log
    formatting features, and utilities for handling node IDs and property assignments.
    It is designed to interact with a graph database while ensuring resilience through
    retry attempts and structured error logging.

    Attributes:
        log_formatting (GraphQueryLogFormatting): Handles the formatting of log entries
            for executed queries.
        tenant_id (TenantId): Represents the unique identifier of the tenant.
    """
    log_formatting:GraphQueryLogFormatting = Field(default_factory=lambda: RedactedGraphQueryLogFormatting())
    tenant_id:TenantId = Field(default_factory=lambda: TenantId())

    def execute_query_with_retry(self, query:str, parameters:Dict[str, Any], max_attempts=3, max_wait=5, **kwargs):
        """
        Executes a database query with a retry mechanism, allowing multiple attempts with delays between them.

        This method provides a mechanism to execute a query on a database reliably, allowing retries in the event
        of transient failures or network issues. Each retry includes logging related to the attempt, along with a
        unique correlation ID for tracing purposes.

        Args:
            query:
                The SQL query string to be executed.
            parameters:
                A dictionary of query parameters to bind to the SQL query.
            max_attempts:
                The maximum number of retry attempts allowed, including the initial attempt. Default is 3.
            max_wait:
                The maximum wait time in seconds between retry attempts. The exact wait is randomized between 0
                and this value. Default is 5.
            **kwargs:
                Additional parameters that may include a pre-specified 'correlation_id'. Any such value will be
                included in the logging and supplemented with a unique suffix.

        """
        correlation_id = uuid.uuid4().hex[:5]
        if 'correlation_id' in kwargs:
            correlation_id = f'{kwargs["correlation_id"]}/{correlation_id}'
        kwargs['correlation_id'] = correlation_id

        log_entry_parameters = self.log_formatting.format_log_entry(f'{correlation_id}/*', query, parameters)

        attempt_number = 0
        for attempt in Retrying(
            stop=stop_after_attempt(max_attempts), 
            wait=wait_random(min=0, max=max_wait),
            before_sleep=on_retry_query(logger, logging.WARNING, log_entry_parameters), 
            after=on_query_failed(logger, logging.WARNING, max_attempts, log_entry_parameters),
            reraise=True
        ):
            with attempt:
                attempt_number += 1
                attempt.retry_state.attempt_number
                self.execute_query(query, parameters, **kwargs)

    def _logging_prefix(self, query_id:str, correlation_id:Optional[str]=None):
        """
        Generates a logging prefix by combining the query ID with an optional correlation ID.

        The method returns a string that concatenates the correlation ID and query ID, separated by
        a forward slash, if a correlation ID is provided. Otherwise, it only returns the query ID.

        Args:
            query_id: The unique identifier for the query.
            correlation_id: An optional unique identifier for correlating logs or transactions.

        Returns:
            str: The constructed logging prefix based on the available identifiers.
        """
        return f'{correlation_id}/{query_id}' if correlation_id else f'{query_id}'
    
    def node_id(self, id_name:str) -> NodeId:
        """
        Formats a given identifier name into a NodeId object.

        This method takes an identifier name, processes it, and returns a NodeId
        object. The output ensures the identifier is in the correct format
        for consistent usage within the application.

        Args:
            id_name (str): The identifier name to be formatted.

        Returns:
            NodeId: The formatted identifier.
        """
        return format_id(id_name)
    
    def property_assigment_fn(self, key:str, value:Any) -> Callable[[str], str]:
<<<<<<< HEAD
=======
        """
        Assigns a value to a key and returns a callable that processes a string.

        This function is used to create a lambda function that captures the input
        parameters and processes an additional string based on the implementation of
        the returned function.

        Args:
            key: The key to which the value is assigned.
            value: The value to be assigned to the specified key.

        Returns:
            Callable[[str], str]: A callable that takes a string as input and returns
            a string after processing. The exact processing implemented in the
            returned callable depends on the specific implementation.
        """
>>>>>>> 20af140b
        return lambda x: x
    
    @abc.abstractmethod
    def execute_query(self, cypher, parameters={}, correlation_id=None) -> Dict[str, Any]:
        """
        Executes a Cypher query on a connected database and returns the result as a dictionary.

        Args:
            cypher: The Cypher query string to be executed.
            parameters: Optional dictionary of parameters to be passed into the Cypher query.
            correlation_id: Optional identifier for correlating logs or tracing execution flows.

        Returns:
            A dictionary containing the results of the executed Cypher query.
        """
        raise NotImplementedError



    <|MERGE_RESOLUTION|>--- conflicted
+++ resolved
@@ -438,8 +438,6 @@
         return format_id(id_name)
     
     def property_assigment_fn(self, key:str, value:Any) -> Callable[[str], str]:
-<<<<<<< HEAD
-=======
         """
         Assigns a value to a key and returns a callable that processes a string.
 
@@ -456,7 +454,6 @@
             a string after processing. The exact processing implemented in the
             returned callable depends on the specific implementation.
         """
->>>>>>> 20af140b
         return lambda x: x
     
     @abc.abstractmethod
